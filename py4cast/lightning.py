import json
import subprocess
from copy import deepcopy
from dataclasses import dataclass
from functools import cached_property
from pathlib import Path
from typing import Dict, List, Literal, Tuple, Union

import einops
import matplotlib
import mlflow.pytorch
import torch
from lightning import LightningDataModule, LightningModule
from lightning.pytorch.loggers import MLFlowLogger
from lightning.pytorch.utilities.rank_zero import rank_zero_only
from mfai.torch.models.base import ModelType
from mfai.torch.models.utils import (
    expand_to_batch,
    features_last_to_second,
    features_second_to_last,
)
from mlflow.models.signature import infer_signature
from torchinfo import summary
from transformers.optimization import (
    get_constant_schedule,
    get_cosine_with_min_lr_schedule_with_warmup,
)

from py4cast.datasets import get_datasets
<<<<<<< HEAD
from py4cast.datasets.base import (
    DatasetABC,
    ItemBatch,
    NamedTensor,
    Statics,
    collate_fn,
)
from py4cast.io.outputs import GribSavingSettings, save_named_tensors_to_grib
=======
from py4cast.datasets.base import DatasetInfo, ItemBatch, NamedTensor, Statics
from py4cast.io.outputs import (
    OutputSavingSettings,
    save_gifs,
    save_named_tensors_to_grib,
)
>>>>>>> 2b823b51
from py4cast.losses import ScaledLoss, WeightedLoss
from py4cast.metrics import MetricACC, MetricPSDK, MetricPSDVar
from py4cast.models import build_model_from_settings, get_model_kls_and_settings
from py4cast.models import registry as model_registry
from py4cast.plots import (
    PredictionEpochPlot,
    PredictionTimestepPlot,
    SpatialErrorPlot,
    StateErrorPlot,
)
from py4cast.utils import str_to_dtype
from py4cast.callback import FineTuningScheduler

PLOT_PERIOD: int = 250


@dataclass
class PlDataModule(LightningDataModule):
    """
    DataModule to encapsulate data splits and data loading.
    """

    def __init__(
        self,
        dataset_name: str = "dummy",
        num_input_steps: int = 1,
        num_pred_steps_train: int = 1,
        num_pred_steps_val_test: int = 1,
        batch_size: int = 2,
        save_gifs: bool = False,
        save_gribs: bool = False,
        list_run_hour: List[int] = [0],
        use_old_weights: Union[str, bool] = False,
        num_workers: int = 1,
        prefetch_factor: int | None = None,
        pin_memory: bool = False,
        dataset_conf: Dict | None = None,
    ):
        super().__init__()
        self.num_input_steps = num_input_steps
        self.num_pred_steps_train = num_pred_steps_train
        self.num_pred_steps_val_test = num_pred_steps_val_test
        self.batch_size = batch_size
        self.save_gifs = save_gifs
        self.save_gribs = save_gribs
        self.list_run_hour = list_run_hour
        self.use_old_weights = use_old_weights
        self.num_workers = num_workers
        self.prefetch_factor = prefetch_factor
        self.pin_memory = pin_memory
        self.dataset_name = dataset_name
        self.dataset_conf = dataset_conf

        # We need to load the dataset here to get the dataset_info
        # and the infer_ds.
        train_ds, _, test_ds = get_datasets(
            self.dataset_name,
            self.num_input_steps,
            self.num_pred_steps_train,
            self.num_pred_steps_val_test,
            self.dataset_conf,
        )
        self.train_dataset_info = train_ds.dataset_info
        self.infer_ds = test_ds

        self.train_ds: DatasetABC = None
        self.val_ds: DatasetABC = None
        self.test_ds: DatasetABC = None

    def setup(self, stage: str = None) -> None:
        if stage == "fit":
            self.train_ds, self.val_ds, _ = get_datasets(
                self.dataset_name,
                self.num_input_steps,
                self.num_pred_steps_train,
                self.num_pred_steps_val_test,
                self.dataset_conf,
            )

<<<<<<< HEAD
        if stage == "test":
            _, _, self.test_ds = get_datasets(
                self.dataset_name,
                self.num_input_steps,
                self.num_pred_steps_train,
                self.num_pred_steps_val_test,
                self.dataset_conf,
            )
=======
    @property
    def get_grid(self):
        return self.train_ds.grid

    @property
    def train_dataset_info(self) -> DatasetInfo:
        return self.train_ds.dataset_info

    @property
    def infer_ds(self):
        return self.test_ds
>>>>>>> 2b823b51

    def train_dataloader(self):
        return self.train_ds.torch_dataloader(
            batch_size=self.batch_size,
            num_workers=self.num_workers,
            shuffle=True,
            prefetch_factor=self.prefetch_factor,
            pin_memory=self.pin_memory,
        )
        # return torch.utils.data.DataLoader(
        #     self.train_ds,
        #     batch_size=self.batch_size,
        #     num_workers=self.num_workers,
        #     shuffle=True,
        #     prefetch_factor=self.prefetch_factor,
        #     collate_fn=collate_fn,
        #     pin_memory=self.pin_memory,
        # )

    def val_dataloader(self):
        return self.val_ds.torch_dataloader(
            batch_size=self.batch_size,
            num_workers=self.num_workers,
            shuffle=False,
            prefetch_factor=self.prefetch_factor,
            pin_memory=self.pin_memory,
        )
        # return torch.utils.data.DataLoader(
        #     self.val_ds,
        #     batch_size=self.batch_size,
        #     num_workers=self.num_workers,
        #     shuffle=False,
        #     prefetch_factor=self.prefetch_factor,
        #     collate_fn=collate_fn,
        #     pin_memory=self.pin_memory,
        # )

    def test_dataloader(self):
        return self.test_ds.torch_dataloader(
            batch_size=self.batch_size,
            num_workers=self.num_workers,
            shuffle=False,
            prefetch_factor=self.prefetch_factor,
            pin_memory=self.pin_memory,
        )

    def predict_dataloader(self):
        return self.test_ds.torch_dataloader(
            batch_size=self.batch_size,
            num_workers=self.num_workers,
            shuffle=False,
            prefetch_factor=self.prefetch_factor,
            pin_memory=self.pin_memory,
        )


@rank_zero_only
def rank_zero_init(model_kls, model_settings, statics: Statics):
    if hasattr(model_kls, "rank_zero_setup"):
        model_kls.rank_zero_setup(model_settings, statics.meshgrid)


class AutoRegressiveLightning(LightningModule):
    """
    Auto-regressive lightning module for predicting meteorological fields.
    """

    def __init__(
        self,
        settings_init_args: dict,
        # args linked from trainer and datamodule
        dataset_info,  # Don't put type hint here or CLI doesn't work
        infer_ds,
        dataset_name: str = "dummy",
        dataset_conf: Dict | None = None,
        num_input_steps: int = 1,
        num_pred_steps_train: int = 1,
        num_pred_steps_val_test: int = 1,
        batch_size: int = 2,
        # non-linked args
        model_name: Literal[tuple(model_registry.keys())] = "HalfUNet",
        loss_name: Literal["mse", "mae"] = "mse",
        num_inter_steps: int = 1,
        num_samples_to_plot: int = 1,
        training_strategy: Literal[
            "diff_ar", "scaled_ar", "downscaling_only"
        ] = "diff_ar",
        channels_last: bool = False,
        io_conf: Path | None = None,
        mask_ratio: float = 0,
        mask_on_nan: bool = False,
        learning_rate: float = 1e-4,
        min_learning_rate: float = 1e-6,
        num_warmup_steps: int = 0,
        betas: tuple = (0.9, 0.999),
        *args,
        **kwargs,
    ):
        super().__init__(*args, **kwargs)
        self.infer_ds = infer_ds
        self.settings_init_args = settings_init_args
        self.dataset_name = dataset_name
        self.dataset_conf = dataset_conf
        self.dataset_info = dataset_info
        self.batch_size = batch_size
        self.model_name = model_name
        self.num_input_steps = num_input_steps
        self.num_pred_steps_train = num_pred_steps_train
        self.num_pred_steps_val_test = num_pred_steps_val_test
        self.num_inter_steps = num_inter_steps
        self.num_samples_to_plot = num_samples_to_plot
        self.training_strategy = training_strategy
        self.channels_last = channels_last
        self.io_conf = io_conf
        self.mask_ratio = mask_ratio
        self.mask_on_nan = mask_on_nan
        self.learning_rate = learning_rate
        self.min_learning_rate = min_learning_rate
        self.num_warmup_steps = num_warmup_steps
        self.betas = betas

        if self.training_strategy == "downscaling_only":
            print(
                "WARNING : You are using downscaling_only mode: this is experimental."
            )

        if self.num_inter_steps > 1 and self.num_input_steps > 1:
            raise AttributeError(
                "It is not possible to have multiple input steps when num_inter_steps > 1."
                f"Get num_input_steps :{self.num_input_steps} and num_inter_steps: {self.num_inter_steps}"
            )
        ALLOWED_STRATEGIES = ("diff_ar", "scaled_ar", "downscaling_only")
        if self.training_strategy not in ALLOWED_STRATEGIES:
            raise AttributeError(
                f"Unknown strategy {self.training_strategy}, allowed strategies are {ALLOWED_STRATEGIES}"
            )

        self.save_hyperparameters()  # write hparams.yaml in save folder
        self.hparams["dataset_info"] = self.dataset_info
        self.hparams["infer_ds"] = self.infer_ds

        # Load static features for grid/data
        # We do not want to change dataset statics inplace
        # Otherwise their is some problem with transform_statics and parameters_saving
        # when relaoding from checkpoint
        statics = deepcopy(dataset_info.statics)
        # Init object of register_dict
        self.diff_stats = dataset_info.diff_stats
        self.stats = dataset_info.stats

        # Keeping track of grid shape
        self.grid_shape = statics.grid_shape
        # For example plotting
        self.plotted_examples = 0

        # For storing spatial loss maps during evaluation
        self.spatial_loss_maps = []

        # class variables to log loss during training, for tensorboad custom scalar
        self.training_step_losses = []
        self.validation_step_losses = []

        # Set model input/output grid features based on dataset tensor shapes
        num_grid_static_features = statics.grid_statics.dim_size("features")

        # Compute the number of input features for the neural network
        # Should be directly supplied by datasetinfo ?
        ds = self.training_strategy == "downscaling_only"

        num_input_features = (
            num_input_steps * dataset_info.weather_dim * (1 - ds)
            + num_grid_static_features
            + dataset_info.forcing_dim
            + self.mask_on_nan
        )

        num_output_features = dataset_info.weather_dim

        model_kls, model_settings = get_model_kls_and_settings(
            model_name, self.settings_init_args
        )

        # All processes should wait until rank zero
        # has done the initialization (like creating a graph)
        rank_zero_init(model_kls, model_settings, statics)

        self.model, model_settings = build_model_from_settings(
            model_name,
            num_input_features,
            num_output_features,
            self.settings_init_args,
            statics.grid_shape,
        )
        if channels_last:
            self.model = self.model.to(memory_format=torch.channels_last)

        # We transform and register the statics after the model has been set up
        # This change the dimension of all statics
        if self.model.model_type == ModelType.GRAPH:
            # Graph model, we flatten the statics spatial dims
            statics.grid_statics.flatten_("ngrid", 0, 1)
            statics.border_mask = statics.border_mask.flatten(0, 1)
            statics.interior_mask = statics.interior_mask.flatten(0, 1)

        # Register interior and border mask.
        statics.register_buffers(self)

        self.num_spatial_dims = statics.grid_statics.num_spatial_dims

        self.register_buffer(
            "grid_static_features",
            expand_to_batch(statics.grid_statics.tensor, batch_size),
            persistent=False,
        )
        # We need to instantiate the loss after statics had been transformed.
        # Indeed, the statics used should be in the right dimensions.
        # MSE loss, need to do reduction ourselves to get proper weighting
        if loss_name == "mse":
            self.loss = WeightedLoss("MSELoss", reduction="none")
        elif loss_name == "mae":
            self.loss = WeightedLoss("L1Loss", reduction="none")
        else:
            raise TypeError(f"Unknown loss function: {loss_name}")
        self.loss.prepare(self, statics.interior_mask, dataset_info)

    #############################################################
    #                           SETUP                           #
    #############################################################

    def setup(self, stage=None):
        if self.logging_enabled:
            self.logger.log_hyperparams(self.hparams)
            self.save_path = Path(self.trainer.log_dir)
            max_pred_step = self.num_pred_steps_val_test - 1
            self.rmse_psd_plot_metric = MetricPSDVar(pred_step=max_pred_step)
            self.psd_plot_metric = MetricPSDK(self.save_path, pred_step=max_pred_step)
            self.acc_metric = MetricACC(self.dataset_info)
            self.configure_loggers()

    def configure_loggers(self):
        layout = {
            "Check Overfit": {
                "loss": [
                    "Multiline",
                    ["mean_loss_epoch/train", "mean_loss_epoch/validation"],
                ],
            },
        }
        self.logger.experiment.add_custom_scalars(layout)

    def on_save_checkpoint(self, checkpoint):
        """
        We store our feature and dim names in the checkpoint
        """
        checkpoint["input_feature_names"] = self.input_feature_names
        checkpoint["output_feature_names"] = self.output_feature_names
        checkpoint["output_dim_names"] = self.output_dim_names
        checkpoint["output_dtype"] = self.output_dtype

    def on_load_checkpoint(self, checkpoint):
        """
        We load our feature and dim names from the checkpoint
        """
        self.input_feature_names = checkpoint["input_feature_names"]
        self.output_feature_names = checkpoint["output_feature_names"]
        self.output_dim_names = checkpoint["output_dim_names"]
        self.output_dtype = checkpoint["output_dtype"]

    @property
    def logging_enabled(self) -> bool:
        """
        Check if logging is enabled
        """
        return self.trainer.logger.log_dir is not None

    @property
    def dtype(self):
        """
        Return the appropriate torch dtype for the desired precision in hparams.
        """
        return str_to_dtype[self.trainer.precision]

    @cached_property
    def interior_2d(self) -> torch.Tensor:
        """
        Get the interior mask as a 2d mask.
        Usefull when stored as 1D in statics.
        """
        if self.num_spatial_dims == 1:
            return einops.rearrange(
                self.interior_mask, "(x y) h -> x y h", x=self.grid_shape[0]
            )
        return self.interior_mask

    @cached_property
    def mlflow_logger(self) -> Union[MLFlowLogger, None]:
        """
        Get the MLFlowLogger if it has been set.
        """
        return next(
            iter([o for o in self.loggers if isinstance(o, MLFlowLogger)]), None
        )

    @rank_zero_only
    def print_summary_model(self):
        self.dataset_info.summary()
        print(f"Number of input_steps : {self.num_input_steps}")
        print(f"Number of pred_steps (training) : {self.num_pred_steps_train}")
        print(f"Number of pred_steps (test/val) : {self.num_pred_steps_val_test}")
        print(f"Number of intermediary steps :{self.num_inter_steps}")
        print(f"Training strategy :{self.training_strategy}")
        print(
            f"Model step duration : {self.dataset_info.pred_step /self.num_inter_steps}"
        )
        print("---------------------")
        print(f"Loss {self.loss}")
        print(f"Batch size {self.batch_size}")
        print("---------------------------")
        summary(self.model)

    @rank_zero_only
    def inspect_tensors(self):
        """
        Prints all tensor parameters and buffers
        of the model with name, shape and dtype.
        """
        # trainable parameters
        for name, param in self.named_parameters():
            print(name, param.shape, param.dtype)
        # buffers
        for name, buffer in self.named_buffers():
            print(name, buffer.shape, buffer.dtype)

    @rank_zero_only
    def log_hparams_tb(self):
        if self.logging_enabled and self.logger:
            # Write commit and state of git repo in log file
            dest_git_log = self.save_path / "git_log.txt"
            out_log = (
                subprocess.check_output(["git", "log", "-n", "1"])
                .strip()
                .decode("utf-8")
            )
            out_status = (
                subprocess.check_output(["git", "status"]).strip().decode("utf-8")
            )
            with open(dest_git_log, "w") as f:
                f.write(out_log)
                f.write(out_status)

    def on_fit_start(self):
        self.log_hparams_tb()
        self.print_summary_model()

    def configure_optimizers(self):
        """
        Configure the optimizer and scheduler
        """
        optimizer = torch.optim.AdamW(
            self.parameters(),
            lr=self.hparams.learning_rate,
            betas=self.hparams.betas,
        )

        # Scheduler
        cos_scheduler = get_cosine_with_min_lr_schedule_with_warmup(
            optimizer,
            num_warmup_steps=self.hparams.num_warmup_steps,
            num_training_steps=self.trainer.estimated_stepping_batches,
            min_lr=self.hparams.min_learning_rate,
        )

        ft_scheduler = next(
            (
                cb
                for cb in self.trainer.callbacks
                if isinstance(cb, FineTuningScheduler)
            ),
            None,
        )
        if ft_scheduler is not None:
            uniform_scheduler = get_constant_schedule(optimizer)
            scheduler = torch.optim.lr_scheduler.SequentialLR(
                optimizer,
                schedulers=[cos_scheduler, uniform_scheduler],
                milestones=[ft_scheduler.pretraining_steps + 1],
            )
        else:
            scheduler = cos_scheduler

        return {
            "optimizer": optimizer,
            "lr_scheduler": {
                "scheduler": scheduler,
                "interval": "step",
                "frequency": 1,
            },
        }

    #############################################################
    #                          FORWARD                          #
    #############################################################

    def forward(self, x: ItemBatch, batch_idx: int) -> NamedTensor:
        """
        Forward pass of the model
        """
        return self.common_step(x, batch_idx, phase="inference")[0]

    def common_step(
        self, batch: ItemBatch, batch_idx: int, phase: str
    ) -> Tuple[NamedTensor, NamedTensor]:
        """
        Handling autocast subtelty for mixed precision on GPU and CPU (only bf16 for the later).
        """
        if torch.cuda.is_available():
            with torch.amp.autocast("cuda", dtype=self.dtype):
                return self._common_step(batch, batch_idx, phase)
        else:
            if not (phase == "inference") and "bf16" in self.trainer.precision:
                with torch.amp.autocast("cuda", dtype=self.dtype):
                    return self._common_step(batch, batch_idx, phase)
            else:
                return self._common_step(batch, batch_idx, phase)

    def _common_step(
        self, batch: ItemBatch, batch_idx: int, phase: str
    ) -> Tuple[NamedTensor, NamedTensor]:
        """
        Two Autoregressive strategies are implemented here for train, val, test and inference:
        - scaled_ar:
            * Boundary forcing with y_true/true_state
            * Scaled Differential update next_state = prev_state + y * std + mean
            * Intermediary steps for which we have no y_true data

        - diff_ar:
            * No Boundary forcing
            * Differential update next_state = prev_state + y
            * No Intermediary steps

        Another training stratgey is implemented (still experimental) is the downscaling, with
            * No Boundary forcing
            * Update next_state = y
            * No Intermediary steps

        Derived/Inspired from https://github.com/joeloskarsson/neural-lam/

        In inference mode, we assume batch.outputs is None and we disable output based border forcing.
        """
        force_border, scale_y, num_inter_steps = self._strategy_params()
        # Right now we postpone that we have a single input/output/forcing

        self.original_shape = None

        if self.model.model_type == ModelType.GRAPH:
            # Stack original shape to reshape later
            self.original_shape = batch.inputs.tensor.shape
            # Graph model, we flatten the batch spatial dims
            batch.inputs.flatten_("ngrid", *batch.inputs.spatial_dim_idx)

            if not (phase == "inference"):
                batch.outputs.flatten_("ngrid", *batch.outputs.spatial_dim_idx)

            batch.forcing.flatten_("ngrid", *batch.forcing.spatial_dim_idx)

        # we save the feature names at the first batch of training
        # to check at inference time if the feature names are the same
        # also useful to build NamedTensor outputs with same feature and dim names
        # If model type is graph, flat the lon/lat dim before saving the dims
        if batch_idx == 0 and phase == "train":
            self.input_feature_names = batch.inputs.feature_names
            self.output_feature_names = batch.outputs.feature_names
            self.output_dim_names = batch.outputs.names
            self.output_dtype = batch.outputs.tensor.dtype

        prev_states = batch.inputs
        prediction_list = []

        # Here we do the autoregressive prediction looping
        # for the desired number of ar steps.

        for i in range(batch.num_pred_steps):
            if not (phase == "inference"):
                border_state = batch.outputs.select_tensor_dim("timestep", i)

            if scale_y:
                step_diff_std, step_diff_mean = self._step_diffs(
                    (
                        self.output_feature_names
                        if (phase == "inference")
                        else batch.outputs.feature_names
                    ),
                    prev_states.device,
                )

            # Intermediary steps for which we have no y_true data
            # Should be greater or equal to 1 (otherwise nothing is done).
            for k in range(num_inter_steps):
                x = self._next_x(batch, prev_states, i)
                # Graph (B, N_grid, d_f) or Conv (B, N_lat,N_lon d_f)
                if self.channels_last:
                    x = x.to(memory_format=torch.channels_last)
                if self.mask_ratio != 0:  # maskedautoencoder strategy
                    x = self.mask_tensor(x)
                # Here we adapt our tensors to the order of dimensions of CNNs and ViTs
                if self.model.features_second:
                    x = features_last_to_second(x)
                    y = self.model(x)
                    y = features_second_to_last(y)
                else:
                    y = self.model(x)

                ds = self.training_strategy == "downscaling_only"

                # select the last timestep
                last_prev_state = prev_states.select_tensor_dim("timestep", -1)
                if self.mask_on_nan:
                    last_prev_state = torch.nan_to_num(last_prev_state, nan=0)

                # We update the latest of our prev_states with the network output
                if scale_y:
                    predicted_state = (
                        # select the last timestep
                        last_prev_state * (1 - ds)
                        + y * step_diff_std
                        + step_diff_mean
                    )
                else:
                    predicted_state = last_prev_state * (1 - ds) + y

                # Overwrite border with true state
                # Force it to true state for all intermediary step
                if not (phase == "inference") and force_border:
                    new_state = (
                        self.border_mask * border_state
                        + self.interior_mask * predicted_state
                    )
                else:
                    new_state = predicted_state

                # Only update the prev_states if we are not at the last step
                if i < batch.num_pred_steps - 1 or k < num_inter_steps - 1:
                    # Update input states for next iteration: drop oldest, append new_state
                    timestep_dim_index = batch.inputs.dim_index("timestep")
                    new_prev_states_tensor = torch.cat(
                        [
                            # Drop the oldest timestep (select all but the first)
                            prev_states.index_select_tensor_dim(
                                "timestep",
                                range(1, prev_states.dim_size("timestep")),
                            ),
                            # Add the timestep dimension to the new state
                            new_state.unsqueeze(timestep_dim_index),
                        ],
                        dim=timestep_dim_index,
                    )

                    # Make a new NamedTensor with the same dim and
                    # feature names as the original prev_states
                    prev_states = NamedTensor.new_like(
                        new_prev_states_tensor, prev_states
                    )
            # Append prediction to prediction list only "normal steps"
            prediction_list.append(new_state)

        prediction = torch.stack(
            prediction_list, dim=1
        )  # Stacking is done on time step. (B, pred_steps, N_grid, d_f) or (B, pred_steps, N_lat, N_lon, d_f)

        # In inference mode we use a "trained" module which MUST have the output feature names
        # and the output dim names attributes set.
        if phase == "inference":
            pred_out = NamedTensor(
                prediction.type(self.output_dtype),
                self.output_dim_names,
                self.output_feature_names,
            )
        else:
            pred_out = NamedTensor.new_like(
                prediction.type_as(batch.outputs.tensor), batch.outputs
            )
        return pred_out, batch.outputs

    def _strategy_params(self) -> Tuple[bool, bool, int]:
        """
        Return the parameters for the desired strategy:
        - force_border
        - scale_y
        - num_inter_steps
        """
        force_border: bool = True if self.training_strategy == "scaled_ar" else False
        scale_y: bool = True if self.training_strategy == "scaled_ar" else False
        # raise if mismatch between strategy and num_inter_steps
        if self.training_strategy == "diff_ar":
            if self.num_inter_steps != 1:
                raise ValueError(
                    "Diff AR strategy requires exactly 1 intermediary step."
                )

        return force_border, scale_y, self.num_inter_steps

    def _step_diffs(
        self, feature_names: List[str], device: torch.device
    ) -> Tuple[torch.Tensor, torch.Tensor]:
        """
        Get the mean and std of the differences between two consecutive states on the desired device.
        """
        step_diff_std = self.diff_stats.to_list("std", feature_names).to(
            device,
            non_blocking=True,
        )
        step_diff_mean = self.diff_stats.to_list("mean", feature_names).to(
            device, non_blocking=True
        )
        return step_diff_std, step_diff_mean

    def _next_x(
        self, batch: ItemBatch, prev_states: NamedTensor, step_idx: int
    ) -> torch.Tensor:
        """
        Build the next x input for the model at timestep step_idx using the :
        - previous states
        - forcing
        - static features

        If downscaling strategy, the previous_states are set to 0.
        """
        forcing = batch.forcing.select_dim("timestep", step_idx)
        ds = self.training_strategy == "downscaling_only"
        inputs = [
            prev_states.select_tensor_dim("timestep", idx)
            for idx in range(batch.num_input_steps)
        ]

        mask_list = []

        # create a mask that corresponds to the union of the nans in the input and the forcings
        if self.mask_on_nan:
            combined_mask = torch.zeros_like(inputs[0][:, :, :, 0], dtype=torch.bool)

            # Combine masks for inputs
            for input in inputs:
                mask = torch.isnan(input)
                for i in range(mask.shape[-1]):
                    combined_mask = (
                        combined_mask | mask[:, :, :, i]
                    )  # Union of size masks (batch, lat, lon)

            # Combine masks for forcing
            mask = torch.isnan(forcing.tensor)
            for i in range(mask.shape[-1]):
                combined_mask = (
                    combined_mask | mask[:, :, :, i]
                )  # Union of size masks (batch, lat, lon)

            mask_list.append(
                ~combined_mask.unsqueeze(-1)  # unsqueeze and invert combined_mask
            )  # shape [(batch, lat, lon, param)]

            # replace nan by 0 in inputs
            inputs = [torch.nan_to_num(input, nan=0) for input in inputs]
            # replace nan by 0 in forcing
            forcing.tensor = torch.nan_to_num(forcing.tensor, nan=0)

        # If downscaling only, inputs are not concatenated: only use static features and forcings.
        x = torch.cat(
            inputs * (1 - ds)  # = [] if downscaling strategy
            + [self.grid_static_features[: batch.batch_size], forcing.tensor]
            + mask_list,
            dim=forcing.dim_index("features"),
        )

        return x

    def mask_tensor(self, x):
        _, height, width, _ = x.shape
        num_blocks = int((1 - self.mask_ratio) * height * width)
        block_size_h = height // int(height**0.5)
        block_size_w = width // int(width**0.5)
        mask = torch.ones_like(x, dtype=torch.bool)
        block_indices = torch.randperm(height * width)[:num_blocks]
        for i in block_indices:
            row = i // width
            col = i % width
            mask[
                :,
                row * block_size_h : (row + 1) * block_size_h,
                col * block_size_w : (col + 1) * block_size_w,
                :,
            ] = False
        return x * mask

    def get_mask_on_nan(self, target: NamedTensor) -> torch.Tensor:
        """
        Returns a mask matching the nan values in target, same shape as the target.
        Replaces the nan values by zeros in the target.
        """
        if self.mask_on_nan:
            mask = ~torch.isnan(target.tensor)
            target.tensor = torch.nan_to_num(target.tensor, nan=0)
            return mask
        return torch.ones_like(target.tensor)

    #############################################################
    #                          FIT/TRAIN                        #
    #############################################################

    def on_train_start(self):
        self.train_plotters = []

    def training_step(self, batch: ItemBatch, batch_idx: int) -> torch.Tensor:
        """
        Train on single batch
        """

        prediction, target = self.common_step(batch, batch_idx, phase="train")

        mask = self.get_mask_on_nan(target)

        # Compute loss: mean over unrolled times and batch
        batch_loss = torch.mean(self.loss(prediction, target, mask=mask))

        self.training_step_losses.append(batch_loss)

        # Notify every plotters
        if self.logging_enabled:
            for plotter in self.train_plotters:
                plotter.update(
                    self, batch=batch, prediction=prediction, target=target, mask=mask
                )

        return batch_loss

    def on_train_epoch_end(self):
        outputs = self.training_step_losses
        if self.logging_enabled:
            avg_loss = torch.stack([x for x in outputs]).mean()
            tb = self.logger.experiment
            tb.add_scalar("mean_loss_epoch/train", avg_loss, self.global_step)
            self.training_step_losses.clear()  # free memory

    def on_train_end(self):
        if self.mlflow_logger:
            # Get random sample to infer the signature of the model
            dataloader = self.trainer.datamodule.test_dataloader()
            data = next(iter(dataloader))
            signature = infer_signature(
                data.inputs.tensor.detach().numpy(),
                data.outputs.tensor.detach().numpy(),
            )

            # Manually log the trained model in Mlflow style with its signature
            run_id = self.mlflow_logger.version
            with mlflow.start_run(run_id=run_id):
                mlflow.pytorch.log_model(
                    pytorch_model=self.trainer.model,
                    artifact_path="model",
                    signature=signature,
                )

    #############################################################
    #                         VALIDATION                        #
    #############################################################

    def on_validation_start(self):
        """
        Add some plots when starting validation
        """
        if self.logging_enabled:
            l1_loss = ScaledLoss("L1Loss", reduction="none")
            l1_loss.prepare(self, self.interior_mask, self.dataset_info)
            metrics = {"mae": l1_loss}
            self.valid_plotters = [
                StateErrorPlot(metrics, prefix="Validation"),
                PredictionTimestepPlot(
                    num_samples_to_plot=1,
                    num_features_to_plot=4,
                    prefix="Validation",
                    save_path=self.save_path,
                ),
                PredictionEpochPlot(
                    num_samples_to_plot=1,
                    num_features_to_plot=4,
                    prefix="Validation",
                    save_path=self.save_path,
                ),
            ]

    def validation_step(self, batch: ItemBatch, batch_idx: int):
        """Runs validation on a single batch"""
        with torch.no_grad():
            prediction, target = self.common_step(batch, batch_idx, phase="val_test")

        mask = self.get_mask_on_nan(target)

        time_step_loss = torch.mean(self.loss(prediction, target, mask), dim=0)
        mean_loss = torch.mean(time_step_loss)

        # if self.logging_enabled:
        # Log loss per timestep
        loss_dict = {
            f"timestep_losses/val_step_{step}": time_step_loss[step]
            for step in range(time_step_loss.shape[0])
        }
        self.log_dict(loss_dict, on_epoch=True, sync_dist=True)
        self.log(
            "val_mean_loss",
            mean_loss,
            on_epoch=True,
            sync_dist=True,
            prog_bar=True,
        )

        self.validation_step_losses.append(mean_loss)

        self.val_mean_loss = mean_loss

        self.validation_step_logging(batch, prediction, target, mask)

    def validation_step_logging(
        self,
        batch: ItemBatch,
        prediction: NamedTensor,
        target: NamedTensor,
        mask: torch.Tensor,
    ):
        """Saves metrics and plots of validation to the tensorboard"""
        if self.logging_enabled:
            # Notify every plotters
            if self.current_epoch % PLOT_PERIOD == 0:
                for plotter in self.valid_plotters:
                    plotter.update(
                        self,
                        batch=batch,
                        prediction=prediction,
                        target=target,
                        mask=mask,
                    )
            self.psd_plot_metric.update(prediction, target, mask, self.original_shape)
            self.rmse_psd_plot_metric.update(
                prediction, target, mask, self.original_shape
            )
            self.acc_metric.update(prediction, target, mask)

    def on_validation_epoch_end(self):
        """
        Compute val metrics at the end of val epoch
        """

        if self.logging_enabled:
            # Get dict of metrics' results
            dict_metrics = dict()
            dict_metrics.update(self.psd_plot_metric.compute())
            dict_metrics.update(self.rmse_psd_plot_metric.compute())
            dict_metrics.update(self.acc_metric.compute())
            for name, elmnt in dict_metrics.items():
                if isinstance(elmnt, matplotlib.figure.Figure):
                    # Tensorboard logger
                    self.logger.experiment.add_figure(
                        f"{name}", elmnt, self.current_epoch
                    )
                    # If MLFlowLogger activated
                    if self.mlflow_logger:
                        run_id = self.mlflow_logger.version
                        self.mlflow_logger.experiment.log_figure(
                            run_id=run_id,
                            figure=elmnt,
                            artifact_file=f"figures/{name}.png",
                        )
                elif isinstance(elmnt, torch.Tensor):
                    self.log_dict(
                        {name: elmnt},
                        prog_bar=False,
                        on_step=False,
                        on_epoch=True,
                        sync_dist=True,
                    )

        outputs = self.validation_step_losses
        if self.logging_enabled:
            avg_loss = torch.stack([x for x in outputs]).mean()
            tb = self.logger.experiment
            tb.add_scalar("mean_loss_epoch/validation", avg_loss, self.global_step)
        # free memory
        self.validation_step_losses.clear()

        if self.logging_enabled:
            # Notify every plotters
            if self.current_epoch % PLOT_PERIOD == 0:
                for plotter in self.valid_plotters:
                    plotter.on_step_end(self, label="Valid")

    #############################################################
    #                            TEST                           #
    #############################################################

    def on_test_start(self):
        """
        Attach observer when starting test
        """
        if self.logging_enabled:
            metrics = {}
            for torch_loss, alias in ("L1Loss", "mae"), ("MSELoss", "rmse"):
                loss = ScaledLoss(torch_loss, reduction="none")
                loss.prepare(self, self.interior_mask, self.dataset_info)
                metrics[alias] = loss

            self.test_plotters = [
                StateErrorPlot(metrics, save_path=self.save_path),
                SpatialErrorPlot(),
                PredictionTimestepPlot(
                    num_samples_to_plot=self.num_samples_to_plot,
                    num_features_to_plot=4,
                    prefix="Test",
                    save_path=self.save_path,
                ),
            ]

    def test_step(self, batch: ItemBatch, batch_idx: int):
        """Runs test on single batch"""
        with torch.no_grad():
            prediction, target = self.common_step(batch, batch_idx, phase="val_test")

        mask = self.get_mask_on_nan(target)

        time_step_loss = torch.mean(self.loss(prediction, target, mask), dim=0)
        mean_loss = torch.mean(time_step_loss)

        if self.logging_enabled:
            # Log loss per timestep
            loss_dict = {
                "timestep_losses/test_step_{step}": time_step_loss[step]
                for step in range(time_step_loss.shape[0])
            }
            self.log_dict(loss_dict, on_epoch=True, sync_dist=True)
            self.log(
                "test_mean_loss",
                mean_loss,
                on_epoch=True,
                sync_dist=True,
                prog_bar=False,
            )

        self.test_step_logging(batch, prediction, target, mask)

    def test_step_logging(
        self,
        batch: ItemBatch,
        prediction: NamedTensor,
        target: NamedTensor,
        mask: torch.Tensor,
    ):
        """Saves metrics and plots of test to the tensorboard"""
        if self.logging_enabled:
            # Notify plotters & metrics
            for plotter in self.test_plotters:
                plotter.update(
                    self, batch=batch, prediction=prediction, target=target, mask=mask
                )

            self.acc_metric.update(prediction, target, mask)
            self.psd_plot_metric.update(prediction, target, mask, self.original_shape)
            self.rmse_psd_plot_metric.update(
                prediction, target, mask, self.original_shape
            )

    def on_test_epoch_end(self):
        """
        Compute test metrics and make plots at the end of test epoch.
        """
        if self.logging_enabled:
            dict_metrics = {}
            dict_metrics.update(self.psd_plot_metric.compute(prefix="test"))
            dict_metrics.update(self.rmse_psd_plot_metric.compute(prefix="test"))
            dict_metrics.update(self.acc_metric.compute(prefix="test"))

            for name, elmnt in dict_metrics.items():
                if isinstance(elmnt, matplotlib.figure.Figure):
                    # Tensorboard logger
                    self.logger.experiment.add_figure(
                        f"{name}", elmnt, self.current_epoch
                    )
                    # If MLFlowLogger activated
                    if self.mlflow_logger:
                        run_id = self.mlflow_logger.version
                        self.mlflow_logger.experiment.log_figure(
                            run_id=run_id,
                            figure=elmnt,
                            artifact_file=f"figures/{name}.png",
                        )
                elif isinstance(elmnt, torch.Tensor):
                    self.log_dict(
                        {name: elmnt},
                        prog_bar=False,
                        on_step=False,
                        on_epoch=True,
                        sync_dist=True,
                    )

            # Notify plotters that the test epoch end
            for plotter in self.test_plotters:
                plotter.on_step_end(self, label="Test")

    #############################################################
    #                          PREDICT                          #
    #############################################################

    def load_weigths(self, path, map_location):
        """
        delete "model." in keys in the dict.
        """
        from collections import OrderedDict

        weights = torch.load(path, map_location)
        new_state_dict = OrderedDict()
        for k, v in weights.items():
            new_key = k.replace("model.", "")
            new_state_dict[new_key] = v
        return new_state_dict

    def predict_step(self, batch: ItemBatch, batch_idx: int) -> torch.Tensor:
        """
        Check if the feature names are the same as the one used during training
        and make a prediction and accumulate if io_conf =/= none.
        """
        if batch_idx == 0:
            if self.input_feature_names != batch.inputs.feature_names:
                raise ValueError(
                    f"Input Feature names mismatch between training and inference. "
                    f"Training: {self.input_feature_names}, Inference: {batch.inputs.feature_names}"
                )

        if self.io_conf is None:
            return

        # Save gribs if a io config file is given
        with open(self.io_conf, "r") as f:
            save_settings = OutputSavingSettings(**json.load(f))

        grid = self.infer_ds.grid
        batch_size = batch.batch_size

        idx_samples = [batch_idx * batch_size + b for b in range(batch_size)]
        samples = [self.infer_ds.sample_list[idx] for idx in idx_samples]
        runtimes = [
            sample.timestamps.datetime.strftime("%Y%m%d%H") for sample in samples
        ]

        samples_accepted_in_batch = [
            sample.timestamps.datetime.hour in self.trainer.datamodule.list_run_hour
            for sample in samples
        ]

        if not any(samples_accepted_in_batch):
            return

        # If the weights are old, it could be not possible to use them as ckpt.
        # Weights should then be loaded with this argument.
        if self.trainer.datamodule.use_old_weights:
            weights = self.load_weigths(
                self.trainer.datamodule.use_old_weights, map_location=self.device
            )
            self.model.load_state_dict(weights)

        preds = self.forward(batch, batch_idx)

        # Unnormalize data
        for feature_name in preds.feature_names:
            means = torch.asarray(self.stats[feature_name]["mean"])
            std = torch.asarray(self.stats[feature_name]["std"])
            preds.tensor[:, :, :, :, preds.feature_names_to_idx[feature_name]] *= std
            preds.tensor[:, :, :, :, preds.feature_names_to_idx[feature_name]] += means

        for idx, pred in enumerate(preds.iter_dim(dim_name="batch")):
            if not samples_accepted_in_batch[idx]:
                continue

            runtime = runtimes[idx]
            sample = samples[idx]

            # Write GIFS
            if self.trainer.datamodule.save_gifs:
                print("Saving gifs...")
                save_gifs(pred, runtime, grid, save_settings)

            if self.trainer.datamodule.save_gribs:
                print("Writing gribs...")
                save_named_tensors_to_grib(
                    pred, self.infer_ds, sample, save_settings, runtime
                )
        return preds<|MERGE_RESOLUTION|>--- conflicted
+++ resolved
@@ -27,23 +27,13 @@
 )
 
 from py4cast.datasets import get_datasets
-<<<<<<< HEAD
 from py4cast.datasets.base import (
     DatasetABC,
     ItemBatch,
     NamedTensor,
     Statics,
-    collate_fn,
 )
-from py4cast.io.outputs import GribSavingSettings, save_named_tensors_to_grib
-=======
-from py4cast.datasets.base import DatasetInfo, ItemBatch, NamedTensor, Statics
-from py4cast.io.outputs import (
-    OutputSavingSettings,
-    save_gifs,
-    save_named_tensors_to_grib,
-)
->>>>>>> 2b823b51
+from py4cast.io.outputs import save_named_tensors_to_grib
 from py4cast.losses import ScaledLoss, WeightedLoss
 from py4cast.metrics import MetricACC, MetricPSDK, MetricPSDVar
 from py4cast.models import build_model_from_settings, get_model_kls_and_settings
@@ -123,7 +113,6 @@
                 self.dataset_conf,
             )
 
-<<<<<<< HEAD
         if stage == "test":
             _, _, self.test_ds = get_datasets(
                 self.dataset_name,
@@ -132,19 +121,6 @@
                 self.num_pred_steps_val_test,
                 self.dataset_conf,
             )
-=======
-    @property
-    def get_grid(self):
-        return self.train_ds.grid
-
-    @property
-    def train_dataset_info(self) -> DatasetInfo:
-        return self.train_ds.dataset_info
-
-    @property
-    def infer_ds(self):
-        return self.test_ds
->>>>>>> 2b823b51
 
     def train_dataloader(self):
         return self.train_ds.torch_dataloader(
@@ -154,15 +130,6 @@
             prefetch_factor=self.prefetch_factor,
             pin_memory=self.pin_memory,
         )
-        # return torch.utils.data.DataLoader(
-        #     self.train_ds,
-        #     batch_size=self.batch_size,
-        #     num_workers=self.num_workers,
-        #     shuffle=True,
-        #     prefetch_factor=self.prefetch_factor,
-        #     collate_fn=collate_fn,
-        #     pin_memory=self.pin_memory,
-        # )
 
     def val_dataloader(self):
         return self.val_ds.torch_dataloader(
@@ -172,15 +139,6 @@
             prefetch_factor=self.prefetch_factor,
             pin_memory=self.pin_memory,
         )
-        # return torch.utils.data.DataLoader(
-        #     self.val_ds,
-        #     batch_size=self.batch_size,
-        #     num_workers=self.num_workers,
-        #     shuffle=False,
-        #     prefetch_factor=self.prefetch_factor,
-        #     collate_fn=collate_fn,
-        #     pin_memory=self.pin_memory,
-        # )
 
     def test_dataloader(self):
         return self.test_ds.torch_dataloader(
