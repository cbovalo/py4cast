import datetime as dt
import json
import time
from copy import deepcopy
from dataclasses import dataclass, field
from functools import cached_property, lru_cache
from pathlib import Path
from typing import Callable, Dict, List, Literal, Tuple, Union

import gif
import matplotlib.pyplot as plt
import numpy as np
import torch
import tqdm
import typer
import xarray as xr
from skimage.transform import resize
from torch.utils.data import DataLoader, Dataset

from py4cast.datasets.base import (
    DatasetABC,
    DatasetInfo,
    Grid,
    GridConfig,
    Item,
    NamedTensor,
<<<<<<< HEAD
    Period,
=======
    Param,
    ParamConfig,
    Period,
    Settings,
>>>>>>> a7b6889c
    Stats,
    TorchDataloaderSettings,
    collate_fn,
    get_param_list,
)
from py4cast.datasets.titan.settings import (
    DEFAULT_CONFIG,
    FORMATSTR,
    METADATA,
    SCRATCH_PATH,
)
from py4cast.forcingutils import generate_toa_radiation_forcing, get_year_hour_forcing
from py4cast.plots import DomainInfo
from py4cast.utils import merge_dicts

app = typer.Typer()


def get_weight_per_lvl(
    level: int,
    level_type: Literal["isobaricInhPa", "heightAboveGround", "surface", "meanSea"],
):
    if level_type == "isobaricInhPa":
        return 1 + (level) / (1000)
    else:
        return 2


#############################################################
#                            GRID                           #
#############################################################


<<<<<<< HEAD
def load_Titan_grid_info(name: str) -> GridConfig:
=======
def load_grid_info(name: str) -> GridConfig:
>>>>>>> a7b6889c
    path = SCRATCH_PATH / f"conf_{name}.grib"
    conf_ds = xr.open_dataset(path)
    grid_info = METADATA["GRIDS"][name]
    full_size = grid_info["size"]
    landsea_mask = None
    grid_conf = GridConfig(
        full_size,
        conf_ds.latitude.values,
        conf_ds.longitude.values,
        conf_ds.h.values,
        landsea_mask,
    )
    return grid_conf


#############################################################
#                              PARAMS                       #
#############################################################


def load_param_info(name: str) -> ParamConfig:
    info = METADATA["WEATHER_PARAMS"][name]
    grib_name = info["grib"]
    grib_param = info["param"]
    unit = info["unit"]
    level_type = info["type_level"]
    long_name = info["long_name"]
    grid = info["grid"]
    if grid not in ["PAAROME_1S100", "PAAROME_1S40", "PA_01D"]:
        raise NotImplementedError(
            "Parameter native grid must be in ['PAAROME_1S100', 'PAAROME_1S40', 'PA_01D']"
        )
    return ParamConfig(unit, level_type, long_name, grid, grib_name, grib_param)


def get_grid_coords(param: Param) -> List[int]:
    return METADATA["GRIDS"][param.grid.name]["extent"]


def get_filepath(
    ds_name: str,
    param: Param,
    date: dt.datetime,
    file_format: Literal["npy", "grib"],
) -> Path:
    """
    Returns the path of the file containing the parameter data.
    - in grib format, data is grouped by level type.
    - in npy format, data is saved as npy, rescaled to the wanted grid, and each
    2D array is saved as one file to optimize IO during training."""
    if file_format == "grib":
        folder = SCRATCH_PATH / "grib" / date.strftime(FORMATSTR)
        return folder / param.grib_name
    else:
        npy_path = get_dataset_path(ds_name, param.grid) / "data"
        filename = f"{param.name}_{param.level}_{param.level_type}.npy"
        return npy_path / date.strftime(FORMATSTR) / filename


def process_sample_dataset(ds_name: str, date: dt.datetime, params: List[Param]):
    """Saves each 2D parameter data of the given date as one NPY file."""
    for param in params:
        dest_file = get_filepath(ds_name, param, date, "npy")
        dest_file.parent.mkdir(exist_ok=True)
        if not dest_file.exists():
            try:
                arr = load_data_from_disk(ds_name, param, date, "grib")
                np.save(dest_file, arr)
            except Exception as e:
                print(e)
                print(
                    f"WARNING: Could not load grib data {param.name} {param.level} {date}. Skipping sample."
                )
                break


def fit_to_grid(
    param: Param,
    arr: np.ndarray,
    lons: np.ndarray,
    lats: np.ndarray,
    get_grid_coords: Callable[[Param], List[str]],
) -> np.ndarray:
    # already on good grid, nothing to do:
    if param.grid.name == param.native_grid:
        return arr

    # crop arpege data to arome domain:
    if param.native_grid == "PA_01D" and param.grid.name in [
        "PAAROME_1S100",
        "PAAROME_1S40",
    ]:
        grid_coords = get_grid_coords(param)
        # Mask ARPEGE data to AROME bounding box
        mask_lon = (lons >= grid_coords[2]) & (lons <= grid_coords[3])
        mask_lat = (lats >= grid_coords[1]) & (lats <= grid_coords[0])
        arr = arr[mask_lat, :][:, mask_lon]

    anti_aliasing = param.grid.name == "PAAROME_1S40"  # True if downsampling
    # upscale or downscale to grid resolution:
    return resize(arr, param.grid.full_size, anti_aliasing=anti_aliasing)


@lru_cache(maxsize=50)
def read_grib(path_grib: Path) -> xr.Dataset:
    return xr.load_dataset(path_grib, engine="cfgrib", backend_kwargs={"indexpath": ""})


def load_data_grib(param: Param, path: Path) -> np.ndarray:
    ds = read_grib(path)
    assert param.grib_param is not None
    level_type = ds[param.grib_param].attrs["GRIB_typeOfLevel"]
    lats = ds.latitude.values
    lons = ds.longitude.values
    if level_type != "isobaricInhPa":  # Only one level
        arr = ds[param.grib_param].values
    else:
        arr = ds[param.grib_param].sel(isobaricInhPa=param.level).values
    return arr, lons, lats


def load_data_from_disk(
    ds_name: str,
    param: Param,
    date: dt.datetime,
    file_format: Literal["npy", "grib"] = "grib",
):
    """
    Function to load invidiual parameter and lead time from a file stored in disk
    """
    data_path = get_filepath(ds_name, param, date, file_format)
    if file_format == "grib":
        arr, lons, lats = load_data_grib(param, data_path)
        arr = fit_to_grid(arr, lons, lats)
    else:
        arr = np.load(data_path)

    subdomain = param.grid.subdomain
    arr = arr[subdomain[0] : subdomain[1], subdomain[2] : subdomain[3]]
    if file_format == "grib":
        arr = arr[::-1]
    return arr  # invert latitude


def exists(
    ds_name: str,
    param: Param,
    date: dt.datetime,
    file_format: Literal["npy", "grib"] = "grib",
) -> bool:
    filepath = get_filepath(ds_name, param, date, file_format)
    return filepath.exists()


def get_param_tensor(
    param: Param,
    stats: Stats,
    dates: List[dt.datetime],
    settings: Settings,
    no_standardize: bool = False,
) -> torch.tensor:
    """
    Fetch data on disk fo the given parameter and all involved dates
    Unless specified, normalize the samples with parameter-specific constants
    returns a tensor
    """
    arrays = [
        load_data_from_disk(settings.dataset_name, param, date, settings.file_format)
        for date in dates
    ]
    arr = np.stack(arrays)
    # Extend dimension to match 3D (level dimension)
    if len(arr.shape) != 4:
        arr = np.expand_dims(arr, axis=1)
    arr = np.transpose(arr, axes=[0, 2, 3, 1])  # shape = (steps, lvl, x, y)
    if settings.standardize and not no_standardize:
        name = param.parameter_short_name
        means = np.asarray(stats[name]["mean"])
        std = np.asarray(stats[name]["std"])
        arr = (arr - means) / std
    return torch.from_numpy(arr)


def generate_forcings(
    date: dt.datetime, output_terms: Tuple[float], grid: Grid
) -> List[NamedTensor]:
    """
    Generate all the forcing in this function.
    Return a list of NamedTensor.
    """
    lforcings = []
    time_forcing = NamedTensor(  # doy : day_of_year
        feature_names=["cos_hour", "sin_hour", "cos_doy", "sin_doy"],
        tensor=get_year_hour_forcing(date, output_terms).type(torch.float32),
        names=["timestep", "features"],
    )
    solar_forcing = NamedTensor(
        feature_names=["toa_radiation"],
        tensor=generate_toa_radiation_forcing(
            grid.lat, grid.lon, date, output_terms
        ).type(torch.float32),
        names=["timestep", "lat", "lon", "features"],
    )
    lforcings.append(time_forcing)
    lforcings.append(solar_forcing)

    return lforcings


#############################################################
#                            SAMPLE                         #
#############################################################


@dataclass(slots=True)
class Sample:
    """Describes a sample"""

    date_t0: dt.datetime
    settings: Settings
    params: List[Param]
    stats: Stats
    grid: Grid
    pred_timesteps: Tuple[float] = field(init=False)  # gaps in hours btw step and t0
    all_dates: Tuple[dt.datetime] = field(init=False)  # date of each step

    def __post_init__(self):
        """Setups time variables to be able to define a sample.
        For example for n_inputs = 2, n_preds = 3, step_duration = 3h:
        all_steps = [-1, 0, 1, 2, 3]
        all_timesteps = [-3h, 0h, 3h, 6h, 9h]
        pred_timesteps = [3h, 6h, 9h]
        all_dates = [24/10/22 21:00,  24/10/23 00:00, 24/10/23 03:00, 24/10/23 06:00, 24/10/23 09:00]
        """
        n_inputs, n_preds = self.settings.num_input_steps, self.settings.num_pred_steps
        all_steps = list(range(-n_inputs + 1, n_preds + 1))
        all_timesteps = [self.settings.step_duration * step for step in all_steps]
        self.pred_timesteps = all_timesteps[-n_preds:]
        self.all_dates = [self.date_t0 + dt.timedelta(hours=ts) for ts in all_timesteps]

    def __repr__(self):
        return f"Date T0 {self.date_t0}, leadtimes {self.pred_timesteps}"

    def is_valid(self) -> bool:
        """Check that all the files necessary for this sample exist.

        Args:
            param_list (List): List of parameters
        Returns:
            Boolean: Whether the sample is available or not
        """
        for date in self.all_dates:
            for param in self.params:
                if not exists(
                    self.settings.dataset_name, param, date, self.settings.file_format
                ):
                    print("invalid sample")
                    return False
        return True

    def load(self, no_standardize: bool = False) -> Item:
        """
        Return inputs, outputs, forcings as tensors concatenated into a Item.
        """
        linputs, loutputs = [], []

        # Reading parameters from files
        for param in self.params:
            state_kwargs = {
                "feature_names": [param.parameter_short_name],
                "names": ["timestep", "lat", "lon", "features"],
            }
            if param.kind == "input":
                # forcing is taken for every predicted step
                dates = self.all_dates[-self.settings.num_pred_steps :]
                tensor = get_param_tensor(
                    param, self.stats, dates, self.settings, no_standardize
                )
                tmp_state = NamedTensor(tensor=tensor, **deepcopy(state_kwargs))

            elif param.kind == "output":
                dates = self.all_dates[-self.settings.num_pred_steps :]
                tensor = get_param_tensor(
                    param, self.stats, dates, self.settings, no_standardize
                )
                tmp_state = NamedTensor(tensor=tensor, **deepcopy(state_kwargs))
                loutputs.append(tmp_state)

            else:  # input_output
                tensor = get_param_tensor(
                    param, self.stats, self.all_dates, self.settings, no_standardize
                )
                state_kwargs["names"][0] = "timestep"
                tmp_state = NamedTensor(
                    tensor=tensor[-self.settings.num_pred_steps :],
                    **deepcopy(state_kwargs),
                )

                loutputs.append(tmp_state)
                tmp_state = NamedTensor(
                    tensor=tensor[: self.settings.num_input_steps],
                    **deepcopy(state_kwargs),
                )
                linputs.append(tmp_state)

        lforcings = generate_forcings(
            date=self.date_t0, output_terms=self.pred_timesteps, grid=self.grid
        )

        for forcing in lforcings:
            forcing.unsqueeze_and_expand_from_(linputs[0])

        return Item(
            inputs=NamedTensor.concat(linputs),
            outputs=NamedTensor.concat(loutputs),
            forcing=NamedTensor.concat(lforcings),
        )

    def plot(self, item: Item, step: int, save_path: Path = None) -> None:
        # Retrieve the named tensor
        ntensor = item.inputs if step <= 0 else item.outputs

        # Retrieve the timestep data index
        if step <= 0:  # input step
            index_tensor = step + self.settings.num_input_steps - 1
        else:  # output step
            index_tensor = step - 1

        # Sort parameters by level, to plot each level on one line
        levels = sorted(list(set([p.level for p in self.params])))
        dict_params = {level: [] for level in levels}
        for param in self.params:
            if param.parameter_short_name in ntensor.feature_names:
                dict_params[param.level].append(param)

        # Groups levels 0m, 2m and 10m on one "surf" level
        dict_params["surf"] = []
        for lvl in [0, 2, 10]:
            if lvl in levels:
                dict_params["surf"] += dict_params.pop(lvl)

        # Plot settings
        kwargs = {"projection": self.grid.projection}
        nrows = len(dict_params.keys())
        ncols = max([len(param_list) for param_list in dict_params.values()])
        fig, axs = plt.subplots(nrows, ncols, figsize=(20, 15), subplot_kw=kwargs)

        for i, level in enumerate(dict_params.keys()):
            for j, param in enumerate(dict_params[level]):
                pname = param.parameter_short_name
                tensor = ntensor[pname][index_tensor, :, :, 0]
                arr = tensor.numpy()[::-1]  # invert latitude
                vmin, vmax = self.stats[pname]["min"], self.stats[pname]["max"]
                img = axs[i, j].imshow(
                    arr, vmin=vmin, vmax=vmax, extent=self.grid.grid_limits
                )
                axs[i, j].set_title(pname)
                axs[i, j].coastlines(resolution="50m")
                cbar = fig.colorbar(img, ax=axs[i, j], fraction=0.04, pad=0.04)
                cbar.set_label(param.unit)

        hours_delta = dt.timedelta(hours=self.settings.step_duration * step)
        plt.suptitle(f"Run: {self.date_t0} - Valid time: {self.date_t0 + hours_delta}")
        plt.tight_layout()

        if save_path is not None:
            plt.savefig(save_path)
            plt.close()

    @gif.frame
    def plot_frame(self, item: Item, step: int) -> None:
        self.plot(item, step)

    def plot_gif(self, save_path: Path):
        # We don't want to standardize data for plots
        item = self.load(no_standardize=True)
        frames = []
        n_inputs, n_preds = self.settings.num_input_steps, self.settings.num_pred_steps
        steps = list(range(-n_inputs + 1, n_preds + 1))
        for step in tqdm.tqdm(steps, desc="Making gif"):
            frame = self.plot_frame(item, step)
            frames.append(frame)
        gif.save(frames, str(save_path), duration=250)


#############################################################
#                            DATASET                        #
#############################################################


def get_dataset_path(name: str, grid: Grid):
    str_subdomain = "-".join([str(i) for i in grid.subdomain])
    subdataset_name = f"{name}_{grid.name}_{str_subdomain}"
    return SCRATCH_PATH / "subdatasets" / subdataset_name


class TitanDataset(DatasetABC, Dataset):
    # Si on doit travailler avec plusieurs grilles, on fera un super dataset qui contient
    # plusieurs datasets chacun sur une seule grille
    def __init__(
        self,
        name: str,
        grid: Grid,
        period: Period,
        params: List[Param],
        settings: Settings,
    ):
        self.name = name
        self.grid = grid
        if grid.name not in ["PAAROME_1S100", "PAAROME_1S40"]:
            raise NotImplementedError(
                "Grid must be in ['PAAROME_1S100', 'PAAROME_1S40']"
            )
        self.period = period
        self.params = params
        self.settings = settings
        self.shuffle = self.period.name == "train"
        self.cache_dir.mkdir(parents=True, exist_ok=True)

        n_input, n_pred = self.settings.num_input_steps, self.settings.num_pred_steps
        filename = f"valid_samples_{self.period.name}_{n_input}_{n_pred}.txt"
        self.valid_samples_file = self.cache_dir / filename

    @cached_property
    def dataset_info(self) -> DatasetInfo:
        """Returns a DatasetInfo object describing the dataset.

        Returns:
            DatasetInfo: _description_
        """
        shortnames = {
            "input": self.shortnames("input"),
            "input_output": self.shortnames("input_output"),
            "output": self.shortnames("output"),
        }
        return DatasetInfo(
            name=str(self),
            domain_info=self.domain_info,
            shortnames=shortnames,
            units=self.units,
            weather_dim=self.weather_dim,
            forcing_dim=self.forcing_dim,
            step_duration=self.settings.step_duration,
            statics=self.statics,
            stats=self.stats,
            diff_stats=self.diff_stats,
            state_weights=self.state_weights,
        )

    def write_list_valid_samples(self):
        print(f"Writing list of valid samples for {self.period.name} set...")
        with open(self.valid_samples_file, "w") as f:
            for date in tqdm.tqdm(
                self.period.date_list, f"{self.period.name} samples validation"
            ):
                sample = Sample(date, self.settings, self.params, self.stats, self.grid)
                if sample.is_valid():
                    f.write(f"{date.strftime('%Y-%m-%d_%Hh%M')}\n")

    @cached_property
    def sample_list(self):
        """Creates the list of samples."""
        print("Start creating samples...")
        stats = self.stats if self.settings.standardize else None
        if self.valid_samples_file.exists():
            print(f"Retrieving valid samples from file {self.valid_samples_file}")
            with open(self.valid_samples_file, "r") as f:
                dates_str = [line[:-1] for line in f.readlines()]
                dateformat = "%Y-%m-%d_%Hh%M"
                dates = [dt.datetime.strptime(ds, dateformat) for ds in dates_str]
                dates = list(set(dates).intersection(set(self.period.date_list)))
                samples = [
                    Sample(date, self.settings, self.params, stats, self.grid)
                    for date in dates
                ]
        else:
            print(
                f"Valid samples file {self.valid_samples_file} does not exist. Computing samples list..."
            )
            samples = []
            for date in tqdm.tqdm(self.period.date_list):
                sample = Sample(date, self.settings, self.params, stats, self.grid)
                if sample.is_valid():
                    samples.append(sample)
        print(f"--> All {len(samples)} {self.period.name} samples are now defined")
        return samples

    @cached_property
    def dataset_extra_statics(self):
        """Add the LandSea Mask to the statics."""
        return [
            NamedTensor(
                feature_names=["LandSeaMask"],
                tensor=torch.from_numpy(self.grid.landsea_mask)
                .type(torch.float32)
                .unsqueeze(2),
                names=["lat", "lon", "features"],
            )
        ]

    def __len__(self):
        return len(self.sample_list)

    @cached_property
    def forcing_dim(self) -> int:
        """Return the number of forcings."""
        res = 4  # For date (hour and year)
        res += 1  # For solar forcing
        for param in self.params:
            if param.kind == "input":
                res += 1
        return res

    @cached_property
    def weather_dim(self) -> int:
        """Return the dimension of pronostic variable."""
        res = 0
        for param in self.params:
            if param.kind == "input_output":
                res += 1
        return res

    def __getitem__(self, index: int) -> Item:
        sample = self.sample_list[index]
        item = sample.load()
        return item

    @classmethod
    def from_dict(
        cls,
        name: str,
        conf: dict,
        num_input_steps: int,
        num_pred_steps_train: int,
        num_pred_steps_val_test: int,
    ) -> Tuple["TitanDataset", "TitanDataset", "TitanDataset"]:

<<<<<<< HEAD
        conf["grid"]["load_grid_info_func"] = load_Titan_grid_info
=======
        conf["grid"]["load_grid_info_func"] = load_grid_info
>>>>>>> a7b6889c
        grid = Grid(**conf["grid"])

        param_list = get_param_list(conf, grid, load_param_info, get_weight_per_lvl)

        train_settings = Settings(
            name, num_input_steps, num_pred_steps_train, **conf["settings"]
        )
        train_period = Period(**conf["periods"]["train"], name="train")
        train_ds = TitanDataset(name, grid, train_period, param_list, train_settings)

        valid_settings = Settings(
            name, num_input_steps, num_pred_steps_val_test, **conf["settings"]
        )
        valid_period = Period(**conf["periods"]["valid"], name="valid")
        valid_ds = TitanDataset(name, grid, valid_period, param_list, valid_settings)

        test_period = Period(**conf["periods"]["test"], name="test")
        test_ds = TitanDataset(name, grid, test_period, param_list, valid_settings)
        return train_ds, valid_ds, test_ds

    @classmethod
    def from_json(
        cls,
        fname: Path,
        num_input_steps: int,
        num_pred_steps_train: int,
        num_pred_steps_val_test: int,
        config_override: Union[Dict, None] = None,
    ) -> Tuple["TitanDataset", "TitanDataset", "TitanDataset"]:
        with open(fname, "r") as fp:
            conf = json.load(fp)
            if config_override is not None:
                conf = merge_dicts(conf, config_override)
        return cls.from_dict(
            fname.stem,
            conf,
            num_input_steps,
            num_pred_steps_train,
            num_pred_steps_val_test,
        )

    def __str__(self) -> str:
        return f"titan_{self.grid.name}"

    def torch_dataloader(
        self, tl_settings: TorchDataloaderSettings = TorchDataloaderSettings()
    ) -> DataLoader:
        return DataLoader(
            self,
            batch_size=tl_settings.batch_size,
            num_workers=tl_settings.num_workers,
            shuffle=self.shuffle,
            prefetch_factor=tl_settings.prefetch_factor,
            collate_fn=collate_fn,
            pin_memory=tl_settings.pin_memory,
        )

    @property
    def meshgrid(self) -> np.array:
        """array of shape (2, num_lat, num_lon) of (X, Y) values"""
        return self.grid.meshgrid

    @property
    def geopotential_info(self) -> np.array:
        """array of shape (num_lat, num_lon) with geopotential value for each datapoint"""
        return self.grid.geopotential

    @property
    def border_mask(self) -> np.array:
        return self.grid.border_mask

    def shortnames(
        self,
        kind: List[Literal["input", "output", "input_output"]] = [
            "input",
            "output",
            "input_output",
        ],
    ) -> List[str]:
        """
        List of readable names for the parameters in the dataset.
        Does not include grid information (such as geopotentiel and LandSeaMask).
        Make the difference between inputs, outputs.
        """
        return [p.parameter_short_name for p in self.params if p.kind == kind]

    @cached_property
    def units(self) -> Dict[str, str]:
        """
        Return a dictionnary with name and units
        """
        return {p.parameter_short_name: p.unit for p in self.params}

    @cached_property
    def state_weights(self):
        """Weights used in the loss function."""
        kinds = ["output", "input_output"]
        return {
            p.parameter_short_name: p.state_weight
            for p in self.params
            if p.kind in kinds
        }

    @property
    def cache_dir(self) -> Path:
        return get_dataset_path(self.name, self.grid)

    @cached_property
    def domain_info(self) -> DomainInfo:
        """Information on the domain considered. Usefull information for plotting."""
        return DomainInfo(
            grid_limits=self.grid.grid_limits, projection=self.grid.projection
        )


@app.command()
def prepare(
    path_config: Path = DEFAULT_CONFIG,
    num_input_steps: int = 1,
    num_pred_steps_train: int = 1,
    num_pred_steps_val_test: int = 1,
    convert_grib2npy: bool = False,
    compute_stats: bool = True,
    write_valid_samples_list: bool = True,
):
    """Prepares Titan dataset for training.
    This command will:
        - create all needed folders
        - convert gribs to npy and rescale data to the wanted grid
        - establish a list of valid samples for each set
        - computes statistics on all weather parameters."""
    print("--> Preparing Titan Dataset...")

    print("Load dataset configuration...")
    with open(path_config, "r") as fp:
        conf = json.load(fp)

    print("Creating folders...")
    train_ds, valid_ds, test_ds = TitanDataset.from_dict(
        path_config.stem,
        conf,
        num_input_steps,
        num_pred_steps_train,
        num_pred_steps_val_test,
    )
    train_ds.cache_dir.mkdir(exist_ok=True)
    data_dir = train_ds.cache_dir / "data"
    data_dir.mkdir(exist_ok=True)
    print(f"Dataset will be saved in {train_ds.cache_dir}")

    if convert_grib2npy:
        print("Converting gribs to npy...")
        param_list = get_param_list(
            conf, train_ds.grid, load_param_info, get_weight_per_lvl
        )
        sum_dates = (
            list(train_ds.period.date_list)
            + list(valid_ds.period.date_list)
            + list(test_ds.period.date_list)
        )
        dates = sorted(list(set(sum_dates)))
        for date in tqdm.tqdm(dates):
            process_sample_dataset(date, param_list)
        print("Done!")

    conf["settings"]["standardize"] = False
    train_ds, valid_ds, test_ds = TitanDataset.from_dict(
        path_config.stem,
        conf,
        num_input_steps,
        num_pred_steps_train,
        num_pred_steps_val_test,
    )
    if compute_stats:
        print("Computing stats on each parameter...")
        train_ds.compute_parameters_stats()
    if write_valid_samples_list:
        train_ds.write_list_valid_samples()
        valid_ds.write_list_valid_samples()
        test_ds.write_list_valid_samples()

    if compute_stats:
        print("Computing time stats on each parameters, between 2 timesteps...")
        conf["settings"]["standardize"] = True
        train_ds, valid_ds, test_ds = TitanDataset.from_dict(
            path_config.stem,
            conf,
            num_input_steps,
            num_pred_steps_train,
            num_pred_steps_val_test,
        )
        train_ds.compute_time_step_stats()


@app.command()
def describe(path_config: Path = DEFAULT_CONFIG):
    """Describes Titan."""
    train_ds, _, _ = TitanDataset.from_json(path_config, 2, 1, 5)
    train_ds.dataset_info.summary()
    print("Len dataset : ", len(train_ds))
    print("First Item description :")
    print(train_ds[0])


@app.command()
def plot(path_config: Path = DEFAULT_CONFIG):
    """Plots a png and a gif for one sample."""
    train_ds, _, _ = TitanDataset.from_json(path_config, 2, 1, 5)
    print("Plot gif of one sample...")
    sample = train_ds.sample_list[0]
    sample.plot_gif("test.gif")
    print("Plot png for one step of sample...")
    item = sample.load(no_standardize=True)
    sample.plot(item, 0, "test.png")


@app.command()
def speedtest(path_config: Path = DEFAULT_CONFIG, n_iter: int = 5):
    """Makes a loading speed test."""
    train_ds, _, _ = TitanDataset.from_json(path_config, 2, 1, 5)
    data_iter = iter(train_ds.torch_dataloader())
    print("Dataset file_format: ", train_ds.settings.file_format)
    print("Speed test:")
    start_time = time.time()
    for _ in tqdm.trange(n_iter, desc="Loading samples"):
        next(data_iter)
    delta = time.time() - start_time
    print("Elapsed time : ", delta)
    speed = n_iter / delta
    print(f"Loading speed: {round(speed, 3)} batch(s)/sec")


if __name__ == "__main__":
    app()<|MERGE_RESOLUTION|>--- conflicted
+++ resolved
@@ -24,14 +24,10 @@
     GridConfig,
     Item,
     NamedTensor,
-<<<<<<< HEAD
-    Period,
-=======
     Param,
     ParamConfig,
     Period,
     Settings,
->>>>>>> a7b6889c
     Stats,
     TorchDataloaderSettings,
     collate_fn,
@@ -65,11 +61,7 @@
 #############################################################
 
 
-<<<<<<< HEAD
-def load_Titan_grid_info(name: str) -> GridConfig:
-=======
 def load_grid_info(name: str) -> GridConfig:
->>>>>>> a7b6889c
     path = SCRATCH_PATH / f"conf_{name}.grib"
     conf_ds = xr.open_dataset(path)
     grid_info = METADATA["GRIDS"][name]
@@ -607,11 +599,7 @@
         num_pred_steps_val_test: int,
     ) -> Tuple["TitanDataset", "TitanDataset", "TitanDataset"]:
 
-<<<<<<< HEAD
-        conf["grid"]["load_grid_info_func"] = load_Titan_grid_info
-=======
         conf["grid"]["load_grid_info_func"] = load_grid_info
->>>>>>> a7b6889c
         grid = Grid(**conf["grid"])
 
         param_list = get_param_list(conf, grid, load_param_info, get_weight_per_lvl)
